// parser.mly

%{
  open Absyn
%}

%token                 EOF
%token <int>           LITINT
%token <bool>          LITBOOL
<<<<<<< HEAD
%token PLUS
%token MINUS
%token TIMES
%token DIV
%token LPAREN
%token RPAREN
=======
%token <float>         LITREAL
%token <Symbol.symbol> ID

%token                 PLUS
%token                 MINUS
%token                 TIMES
%token                 DIV
%token                 MOD
%token                 POW
%token                 EQ
%token                 NE
%token                 GT
%token                 GE
%token                 LT
%token                 LE
%token                 AND
%token                 OR
%token                 ASSIGN
%token                 LPAREN
%token                 RPAREN
%token                 COMMA
%token                 SEMI
%token                 COLON
%token                 BREAK
%token                 DO
%token                 ELSE
%token                 END
%token                 IF
%token                 IN
%token                 LET
%token                 THEN
%token                 VAR
%token                 WHILE

%start <Absyn.exp> program

%%

program:
| e=exp EOF            {e}
>>>>>>> 3a1bbbe3

exp:
| x=LITINT             {IntExp x}
| x=LITBOOL            {BoolExp x}
| WHILE t=exp DO b=exp {WhileExp (t, b)}<|MERGE_RESOLUTION|>--- conflicted
+++ resolved
@@ -7,14 +7,6 @@
 %token                 EOF
 %token <int>           LITINT
 %token <bool>          LITBOOL
-<<<<<<< HEAD
-%token PLUS
-%token MINUS
-%token TIMES
-%token DIV
-%token LPAREN
-%token RPAREN
-=======
 %token <float>         LITREAL
 %token <Symbol.symbol> ID
 
@@ -55,7 +47,6 @@
 
 program:
 | e=exp EOF            {e}
->>>>>>> 3a1bbbe3
 
 exp:
 | x=LITINT             {IntExp x}
