{
  module L = Lexing

  type token = [%import: Parser.token] [@@deriving show]

  let set_filename lexbuf fname =
    lexbuf.L.lex_curr_p <-
      { lexbuf.L.lex_curr_p with L.pos_fname = fname }

  let illegal_character loc char =
    Error.error loc "illegal character '%c'" char

  let comment_begin = ref L.dummy_pos
}

let spaces = [' ' '\t']+
let digit = ['0'-'9']
let integer = digit+
let exponent = ['e' 'E'] ['+' '-']? integer
let real = integer ('.' integer exponent? | exponent)
let id = ['a'-'z''A'-'Z']['0'-'9''a'-'z''A'-'Z''_']*

rule token = parse
  | spaces            { token lexbuf }
  | '\n'              { L.new_line lexbuf; token lexbuf }
  | "{#"              { comment_begin := L.lexeme_start_p lexbuf; read_comment 0 lexbuf }
  | real as lxm       { LITREAL (float_of_string lxm) }
  | integer as lxm    { LITINT (int_of_string lxm) }
  | "true"            { LITBOOL true }
  | "false"           { LITBOOL false }
<<<<<<< HEAD
  | '+'               { PLUS }
  | '-'               { MINUS }
  | '*'               { TIMES }
  | '/'               { DIV }
  | '('               { LPAREN }
  | ')'               { RPAREN }
=======
  | "+"               { PLUS }
  | "-"               { MINUS }
  | "*"               { TIMES }
  | "/"               { DIV }
  | "%"               { MOD }
  | "^"               { POW }
  | "="               { EQ }
  | "<>"              { NE }
  | ">"               { GT }
  | ">="              { GE }
  | "<"               { LT }
  | "<="              { LE }
  | "&&"              { AND }
  | "||"              { OR }
  | ":="              { ASSIGN }
  | '('               { LPAREN }
  | ')'               { RPAREN }
  | ','               { COMMA }
  | ';'               { SEMI }
  | ':'               { COLON }
  | "break"           { BREAK }
  | "do"              { DO }
  | "else"            { ELSE }
  | "end"             { END }
  | "if"              { IF }
  | "in"              { IN }
  | "let"             { LET }
  | "then"            { THEN }
  | "var"             { VAR }
  | "while"           { WHILE }
  | id as lxm         { ID (Symbol.symbol lxm) }
>>>>>>> 3a1bbbe3
  | eof               { EOF }
  | _                 { illegal_character (Location.curr_loc lexbuf) (L.lexeme_char lexbuf 0) }

and read_comment nested_count = parse
  | "{#"  { read_comment (nested_count+1) lexbuf }
  | "#}"  { if nested_count = 0 then
              token lexbuf
            else
              read_comment (nested_count-1) lexbuf
          }
  | '\n'  { L.new_line lexbuf; read_comment nested_count lexbuf }
  | eof   { Error.error (!comment_begin, L.lexeme_end_p lexbuf) "unterminated comment" }
  | _     { read_comment nested_count lexbuf }<|MERGE_RESOLUTION|>--- conflicted
+++ resolved
@@ -28,14 +28,6 @@
   | integer as lxm    { LITINT (int_of_string lxm) }
   | "true"            { LITBOOL true }
   | "false"           { LITBOOL false }
-<<<<<<< HEAD
-  | '+'               { PLUS }
-  | '-'               { MINUS }
-  | '*'               { TIMES }
-  | '/'               { DIV }
-  | '('               { LPAREN }
-  | ')'               { RPAREN }
-=======
   | "+"               { PLUS }
   | "-"               { MINUS }
   | "*"               { TIMES }
@@ -67,7 +59,6 @@
   | "var"             { VAR }
   | "while"           { WHILE }
   | id as lxm         { ID (Symbol.symbol lxm) }
->>>>>>> 3a1bbbe3
   | eof               { EOF }
   | _                 { illegal_character (Location.curr_loc lexbuf) (L.lexeme_char lexbuf 0) }
 
